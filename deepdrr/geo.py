--- conflicted
+++ resolved
@@ -168,9 +168,6 @@
         """Return the L2 norm of the point or vector."""
         return self.norm()
 
-<<<<<<< HEAD
-
-=======
     def __div__(self, other):
         return self * (1 / other)
 
@@ -186,7 +183,7 @@
     def z(self):
         return self.data[2]
     
->>>>>>> 528ee5a4
+
 class Point(HomogeneousPointOrVector):
     def __init__(self, data: np.ndarray) -> None:
         assert data[-1] == 1
