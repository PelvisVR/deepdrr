--- conflicted
+++ resolved
@@ -216,10 +216,7 @@
         images, photon_prob = mass_attenuation.calculate_intensity_from_spectrum(forward_projections, self.spectrum)
 
         if self.add_scatter:
-<<<<<<< HEAD
-=======
             print('adding scatter (may cause Nan errors)')
->>>>>>> 5f4aa3fd
             noise = self.scatter_net.add_scatter(images, self.camera)
             photon_prob *= 1 + noise / images
             images += noise
