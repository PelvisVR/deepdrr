from typing import List, Union, Tuple, Optional, Dict, Any

import logging
import numpy as np
from pathlib import Path

try:
    import pycuda.driver as cuda
    import pycuda.autoinit
    from pycuda.autoinit import context
    from pycuda.compiler import SourceModule

    pycuda_available = True
except ImportError:
    pycuda_available = False
    SourceModule = Any
    logging.warning("pycuda unavailable")

from . import spectral_data
from . import mass_attenuation
from . import scatter
from . import analytic_generators
from .material_coefficients import material_coefficients
from .mcgpu_mfp_data import MFP_DATA
from .mcgpu_compton_data import COMPTON_DATA
from .mcgpu_rita_samplers import rita_samplers
from .. import geo
from .. import vol
from ..device import MobileCArm
from .. import utils
from .cuda_scatter_structs import CudaPlaneSurfaceStruct, CudaRitaStruct, CudaComptonStruct, CudaMatMfpStruct, CudaWoodcockStruct
import time


logger = logging.getLogger(__name__)


def _get_spectrum(spectrum: Union[np.ndarray, str]):
    """Get the data corresponding to the given spectrum name.

    Args:
        spectrum (Union[np.ndarray, str]): the spectrum array or the spectrum itself.

    Raises:
        TypeError: If the spectrum is not recognized.

    Returns:
        np.ndarray: The X-ray spectrum data.
    """
    if isinstance(spectrum, np.ndarray):
        return spectrum
    elif isinstance(spectrum, str):
        if spectrum not in spectral_data.spectrums:
            raise KeyError(f"unrecognized spectrum: {spectrum}")
        return spectral_data.spectrums[spectrum]
    else:
        raise TypeError(f"unrecognized spectrum type: {type(spectrum)}")


def _get_kernel_projector_module(num_volumes: int, num_materials: int) -> SourceModule:
    """Compile the cuda code for the kernel projector.

    Assumes `project_kernel.cu`, `kernel_vol_seg_data.cu`, and `cubic` interpolation library is in the same directory as THIS
    file.

    Args:
        num_volumes (int): The number of volumes to assume
        num_materials (int): The number of materials to assume

    Returns:
        SourceModule: pycuda SourceModule object.

    """
    # path to files for cubic interpolation (folder cubic in DeepDRR)
    d = Path(__file__).resolve().parent
    bicubic_path = str(d / 'cubic')
    source_path = str(d / 'project_kernel.cu')

    with open(source_path, "r") as file:
        source = file.read()

<<<<<<< HEAD
    logger.debug(f'compiling {source_path} with NUM_VOLUMES={num_volumes}, NUM_MATERIALS={num_materials}')
    return SourceModule(source, include_dirs=[bicubic_path, str(d)], no_extern_c=True, options=['-D', f'NUM_VOLUMES={num_volumes}', '-D', f'NUM_MATERIALS={num_materials}'])
=======
    if 1 == num_volumes:
        logger.debug(
            f'compiling {source_path} with NUM_MATERIALS={num_materials}')
        return SourceModule(source, include_dirs=[bicubic_path], no_extern_c=True, options=['-D', f'NUM_MATERIALS={num_materials}'])
    else:
        logger.debug(
            f'compiling {source_path} with NUM_VOLUMES={num_volumes}, NUM_MATERIALS={num_materials}')
        return SourceModule(source, include_dirs=[bicubic_path, str(d)], no_extern_c=True, options=['-D', f'NUM_VOLUMES={num_volumes}', '-D', f'NUM_MATERIALS={num_materials}'])
>>>>>>> b844bfbd


def _get_kernel_scatter_module(num_materials) -> SourceModule:
    """Compile the cuda code for the scatter simulation.

    Assumes `scatter_kernel.cu` and `scatter_header.cu` are in the same directory as THIS file.

    Returns:
        SourceModule: pycuda SourceModule object.
    """
    d = Path(__file__).resolve().parent
    source_path = str(d / 'scatter_kernel.cu')

    with open(source_path, 'r') as file:
        source = file.read()

    logger.debug(f"compiling {source_path} with NUM_MATERIALS={num_materials}")
    return SourceModule(source, include_dirs=[str(d)], no_extern_c=True, options=['-D', f'NUM_MATERIALS={num_materials}'])


class Projector(object):
    def __init__(
        self,
        volume: Union[vol.Volume, List[vol.Volume]],
        priorities: Optional[List[int]] = None,
        camera_intrinsics: Optional[geo.CameraIntrinsicTransform] = None,
        carm: Optional[MobileCArm] = None,
        step: float = 0.1,
        mode: str = "linear",
        spectrum: Union[np.ndarray, str] = "90KV_AL40",
        add_scatter: Optional[bool] = None,
        scatter_num: int = 0,
        add_noise: bool = False,
        photon_count: int = 10000,
        threads: int = 8,
        max_block_index: int = 1024,
        collected_energy: bool = False,
        neglog: bool = True,
        intensity_upper_bound: Optional[float] = None,
    ) -> None:
        """Create the projector, which has info for simulating the DRR.

        Usage:
        ```
        with Projector(volume, materials, ...) as projector:
            for projection in projections:
                yield projector(projection)
        ```

        Args:
            volume (Union[Volume, List[Volume]]): a volume object with materials segmented, or a list of volume objects.
            priorities (List[int], optional): Denotes the 'priority level' of the volumes in projection by assigning an integer rank to each volume. At each position, volumes with lower rankings are sampled from as long 
                                as they have a non-null segmentation at that location. Valid ranks are in the range [0, NUM_VOLUMES), with rank 0 having precedence over other ranks. Note that multiple volumes can share a
                                rank. If a list of ranks is provided, the ranks are associated in-order to the provided volumes.  If no list is provided (the default), the volumes are assumed to have distinct ranks, and 
                                each volume has precedence over the preceding volumes. (This behavior is equivalent to passing in the list: [NUM_VOLUMES - 1, ..., 1, 0].)
            camera_intrinsics (CameraIntrinsicTransform): intrinsics of the projector's camera. (used for sensor size). If None, the CArm object must be provided and have a camera_intrinsics attribute. Defaults to None.
            carm (MobileCArm, optional): Optional C-arm device, for convenience which can be used to get projections from C-Arm pose. If not provided, camera pose must be defined by user. Defaults to None.
            step (float, optional): size of the step along projection ray in voxels. Defaults to 0.1.
            mode (str): Interpolation mode for the kernel. Defaults to "linear".
            spectrum (Union[np.ndarray, str], optional): Spectrum array or name of spectrum to use for projection. Options are `'60KV_AL35'`, `'90KV_AL40'`, and `'120KV_AL43'`. Defaults to '90KV_AL40'.
            add_scatter (bool, optional): Whether to add scatter noise from artifacts. This is deprecated in favor of `scatter_num`. Defaults to None.
            scatter_num (int, optional): the number of photons to sue in the scatter simulation.  If zero, scatter is not simulated.
            add_noise: (bool, optional): Whether to add Poisson noise. Defaults to False.
            photon_count (int, optional): the average number of photons that hit each pixel. (The expected number of photons that hit each pixel is not uniform over each pixel because the detector is a flat panel.) Defaults to 10^4.
            threads (int, optional): Number of threads to use. Defaults to 8.
            max_block_index (int, optional): Maximum GPU block. Defaults to 1024. TODO: determine from compute capability.
            collected_energy (bool, optional): Whether to return data of "intensity" (energy deposited per photon, [keV]) or "collected energy" (energy deposited on pixel, [keV / mm^2]). Defaults to False ("intensity").
            neglog (bool, optional): whether to apply negative log transform to intensity images. If True, outputs are in range [0, 1]. Recommended for easy viewing. Defaults to False.
            intensity_upper_bound (float, optional): Maximum intensity, clipped before neglog, after noise and scatter. A good value is 40 keV / photon. Defaults to None.
        """
        # set variables
        volume = utils.listify(volume)
        self.volumes = []
        self.priorities = []
        for _vol in volume:
            assert isinstance(_vol, vol.Volume)
            self.volumes.append(_vol)

        if priorities is None:
            self.priorities = [len(self.volumes) - 1 -
                               i for i in range(len(self.volumes))]
        else:
            for prio in priorities:
                assert isinstance(
                    prio, int), "missing priority, or priority is not an integer"
                assert (0 <= prio) and (prio < len(volume)
                                        ), "invalid priority outside range [0, NUM_VOLUMES)"
                self.priorities.append(prio)
        assert len(self.volumes) == len(self.priorities)

        self.camera_intrinsics = camera_intrinsics
        # TODO (mjudish): fix the source_to_detector_distance
        # self.source_to_detector_distance = source_to_detector_distance
        self.carm = carm
        self.step = step
        self.mode = mode
        self.spectrum = _get_spectrum(spectrum)

        if add_scatter is not None:
            logger.warning(
                'add_scatter is deprecated. Set scatter_num instead.')
            if scatter_num != 0:
                raise ValueError("Only set scatter_num.")
            self.scatter_num = 1e6 if add_scatter else 0
        elif scatter_num < 0:
            raise ValueError(f"scatter_num must be non-negative.")
        else:
            self.scatter_num = scatter_num

        self.add_noise = add_noise
        self.photon_count = photon_count
        self.threads = threads
        self.max_block_index = max_block_index
        self.collected_energy = collected_energy
        self.neglog = neglog
        self.intensity_upper_bound = intensity_upper_bound
        # TODO (mjudish): handle intensity_upper_bound when [collected_energy is True] -- I think this should be handled in the SingleProjector.project(...) method right after the solid-angle calculation?

        assert len(self.volumes) > 0

        all_mats = []
        for _vol in self.volumes:
            all_mats.extend(list(_vol.materials.keys()))

        self.all_materials = list(set(all_mats))
        self.all_materials.sort()
        logger.info(f"ALL MATERIALS: {self.all_materials}")

        # compile the module
        self.mod = _get_kernel_projector_module(
            len(self.volumes), len(self.all_materials))
        self.project_kernel = self.mod.get_function("projectKernel")

        if self.scatter_num > 0:
            self.scatter_mod = _get_kernel_scatter_module(
                len(self.all_materials))
            self.simulate_scatter = self.scatter_mod.get_function(
                "simulate_scatter")

            if len(self.volumes) > 1:
                self.resample_megavolume = self.mod.get_function("resample_megavolume")

        # assertions
        for mat in self.all_materials:
            assert mat in material_coefficients, f'unrecognized material: {mat}'

        if self.camera_intrinsics is None:
            assert self.carm is not None and hasattr(
                self.carm, "camera_intrinsics")
            self.camera_intrinsics = self.carm.camera_intrinsics

        self.initialized = False

    @property
    def volume(self):
        logger.warning(
            f'volume is deprecated. Each projector can contain multiple volumes.')
        if len(self.volumes) != 1:
            raise AttributeError
        return self.volumes[0]

    @property
    def output_shape(self) -> Tuple[int, int]:
        return self.camera_intrinsics.sensor_size

    @property
    def output_size(self) -> int:
        return int(np.prod(self.output_shape))

    def project(self, *camera_projections: geo.CameraProjection,) -> np.ndarray:
        """Perform the projection.

        Args:
            camera_projection: any number of camera projections. If none are provided, the Projector uses the CArm device to obtain a camera projection.

        Raises:
            ValueError: if no projections are provided and self.carm is None.

        Returns:
            np.ndarray: array of DRRs, after mass attenuation, etc.
        """
        if not self.initialized:
            raise RuntimeError("Projector has not been initialized.")

        if not camera_projections and self.carm is None:
            raise ValueError(
                "must provide a camera projection object to the projector, unless imaging device (e.g. CArm) is provided"
            )
        elif not camera_projections and self.carm is not None:
            camera_projections = [self.carm.get_camera_projection()]
            logger.debug(
                f'projecting with source at {camera_projections[0].center_in_world}, pointing toward isocenter at {self.carm.isocenter}...')

        assert isinstance(self.spectrum, np.ndarray)

        logger.info("Initiating projection and attenuation...")

        intensities = []
        photon_probs = []
        for i, proj in enumerate(camera_projections):
<<<<<<< HEAD
            logger.info(f"Projecting and attenuating camera position {i+1} / {len(camera_projections)}")
                           
            # for ease of creating the argument array, we do this calculations now
            source_ijk_arr = [np.array(proj.get_center_in_volume(_vol)).astype(np.float32) for _vol in self.volumes]
            ijk_from_index_arr = [np.array(proj.get_ray_transform(_vol)).astype(np.float32) for _vol in self.volumes]

            args = [
                np.int32(proj.sensor_width),        # out_width
                np.int32(proj.sensor_height),       # out_height
                np.float32(self.step),              # step
            ]
            args.extend([np.int32(prio) for prio in self.priorities]) # priority
            args.extend([np.float32(-0.5) for i in range(len(self.volumes))]) # gVolumeEdgeMinPointX
            args.extend([np.float32(-0.5) for i in range(len(self.volumes))]) # gVolumeEdgeMinPointY
            args.extend([np.float32(-0.5) for i in range(len(self.volumes))]) # gVolumeEdgeMinPointZ
            args.extend([np.float32(_vol.shape[0] - 0.5) for _vol in self.volumes]) # gVolumeEdgeMaxPointX
            args.extend([np.float32(_vol.shape[1] - 0.5) for _vol in self.volumes]) # gVolumeEdgeMaxPointY
            args.extend([np.float32(_vol.shape[2] - 0.5) for _vol in self.volumes]) # gVolumeEdgeMaxPointZ
            args.extend([np.float32(_vol.spacing[0]) for _vol in self.volumes]) # gVoxelElementSizeX
            args.extend([np.float32(_vol.spacing[1]) for _vol in self.volumes]) # gVoxelElementSizeY
            args.extend([np.float32(_vol.spacing[2]) for _vol in self.volumes]) # gVoxelElementSizeZ
            args.extend([np.float32(source_ijk[0]) for source_ijk in source_ijk_arr]) # sx
            args.extend([np.float32(source_ijk[1]) for source_ijk in source_ijk_arr]) # sy
            args.extend([np.float32(source_ijk[2]) for source_ijk in source_ijk_arr]) # sz
            for ijk_from_index in ijk_from_index_arr: # rt_kinv
                args.extend([
                    np.float32(ijk_from_index[0][0]),
                    np.float32(ijk_from_index[0][1]),
                    np.float32(ijk_from_index[0][2]),
                    np.float32(ijk_from_index[1][0]),
                    np.float32(ijk_from_index[1][1]),
                    np.float32(ijk_from_index[1][2]),
                    np.float32(ijk_from_index[2][0]),
                    np.float32(ijk_from_index[2][1]),
                    np.float32(ijk_from_index[2][2])
                ])
            args.extend([
                np.int32(self.spectrum.shape[0]),   # n_bins
                self.energies_gpu,                  # energies
                self.pdf_gpu,                       # pdf
                self.absorption_coef_table_gpu,     # absorb_coef_table
                self.intensity_gpu,         # intensity
                self.photon_prob_gpu,       # photon_prob
                self.solid_angle_gpu,       # solid_angle
            ])
=======
            logger.info(
                f"Projecting and attenuating camera position {i+1} / {len(camera_projections)}")
            # initialize projection-specific arguments
            if 1 == len(self.volumes):
                _vol = self.volumes[0]
                source_ijk = np.array(
                    proj.get_center_in_volume(_vol)).astype(np.float32)
                logger.debug(f'source point for volume: {source_ijk}')

                ijk_from_index = proj.get_ray_transform(_vol)
                logger.debug(
                    f'center ray: {ijk_from_index @ geo.point(self.output_shape[0] / 2, self.output_shape[1] / 2)}')
                ijk_from_index = np.array(ijk_from_index).astype(np.float32)
                logger.debug(
                    f'ijk_from_index (rt_kinv in kernel):\n{ijk_from_index}')
                cuda.memcpy_htod(int(self.rt_kinv_gpu), ijk_from_index)

                args = [
                    np.int32(proj.sensor_width),        # out_width
                    np.int32(proj.sensor_height),       # out_height
                    np.float32(self.step),              # step
                    np.float32(-0.5),                   # gVolumeEdgeMinPointX
                    np.float32(-0.5),                   # gVolumeEdgeMinPointY
                    np.float32(-0.5),                   # gVolumeEdgeMinPointZ
                    np.float32(_vol.shape[0] - 0.5),    # gVolumeEdgeMaxPointX
                    np.float32(_vol.shape[1] - 0.5),    # gVolumeEdgeMaxPointY
                    np.float32(_vol.shape[2] - 0.5),    # gVolumeEdgeMaxPointZ
                    np.float32(_vol.spacing[0]),        # gVoxelElementSizeX
                    np.float32(_vol.spacing[1]),        # gVoxelElementSizeY
                    np.float32(_vol.spacing[2]),        # gVoxelElementSizeZ
                    np.float32(source_ijk[0]),       # sx
                    np.float32(source_ijk[1]),       # sy
                    np.float32(source_ijk[2]),       # sz
                    self.rt_kinv_gpu,           # RT_Kinv
                    np.int32(self.spectrum.shape[0]),   # n_bins
                    self.energies_gpu,                  # energies
                    self.pdf_gpu,                       # pdf
                    self.absorption_coef_table_gpu,     # absorb_coef_table
                    self.intensity_gpu,         # intensity
                    self.photon_prob_gpu,       # photon_prob
                ]
            else:
                for vol_id, _vol in enumerate(self.volumes):
                    source_ijk = np.array(
                        proj.get_center_in_volume(_vol)).astype(np.float32)
                    logger.debug(
                        f'source point for volume #{vol_id}: {source_ijk}')
                    cuda.memcpy_htod(int(self.sourceX_gpu) +
                                     int(4 * vol_id), np.array([source_ijk[0]]))
                    cuda.memcpy_htod(int(self.sourceY_gpu) +
                                     int(4 * vol_id), np.array([source_ijk[1]]))
                    cuda.memcpy_htod(int(self.sourceZ_gpu) +
                                     int(4 * vol_id), np.array([source_ijk[2]]))

                    ijk_from_index = proj.get_ray_transform(_vol)
                    logger.debug(
                        f'center ray: {ijk_from_index @ geo.point(self.output_shape[0] / 2, self.output_shape[1] / 2)}')
                    ijk_from_index = np.array(
                        ijk_from_index).astype(np.float32)
                    logger.debug(
                        f'ijk_from_index (rt_kinv in kernel):\n{ijk_from_index}')
                    cuda.memcpy_htod(int(self.rt_kinv_gpu) +
                                     (9 * 4) * vol_id, ijk_from_index)

                args = [
                    np.int32(proj.sensor_width),        # out_width
                    np.int32(proj.sensor_height),       # out_height
                    np.float32(self.step),              # step
                    self.priorities_gpu,          # priority
                    self.minPointX_gpu,         # gVolumeEdgeMinPointX
                    self.minPointY_gpu,         # gVolumeEdgeMinPointY
                    self.minPointZ_gpu,         # gVolumeEdgeMinPointZ
                    self.maxPointX_gpu,         # gVolumeEdgeMaxPointX
                    self.maxPointY_gpu,         # gVolumeEdgeMaxPointY
                    self.maxPointZ_gpu,         # gVolumeEdgeMaxPointZ
                    self.voxelSizeX_gpu,        # gVoxelElementSizeX
                    self.voxelSizeY_gpu,        # gVoxelElementSizeY
                    self.voxelSizeZ_gpu,        # gVoxelElementSizeZ
                    self.sourceX_gpu,       # sx
                    self.sourceY_gpu,       # sy
                    self.sourceZ_gpu,       # sz
                    self.rt_kinv_gpu,           # RT_Kinv
                    np.int32(self.spectrum.shape[0]),   # n_bins
                    self.energies_gpu,                  # energies
                    self.pdf_gpu,                       # pdf
                    self.absorption_coef_table_gpu,     # absorb_coef_table
                    self.intensity_gpu,         # intensity
                    self.photon_prob_gpu,       # photon_prob
                ]
            # 'endif' for num_volumes > 1
>>>>>>> b844bfbd

            # Calculate required blocks
            blocks_w = np.int(np.ceil(self.output_shape[0] / self.threads))
            blocks_h = np.int(np.ceil(self.output_shape[1] / self.threads))
            block = (self.threads, self.threads, 1)
            logger.debug(
                f"Running: {blocks_w}x{blocks_h} blocks with {self.threads}x{self.threads} threads each")

            if blocks_w <= self.max_block_index and blocks_h <= self.max_block_index:
                offset_w = np.int32(0)
                offset_h = np.int32(0)
                self.project_kernel(*args, offset_w, offset_h,
                                    block=block, grid=(blocks_w, blocks_h))
            else:
                logger.debug("Running kernel patchwise")
                for w in range((blocks_w - 1) // (self.max_block_index + 1)):
                    for h in range((blocks_h - 1) // (self.max_block_index + 1)):
                        offset_w = np.int32(w * self.max_block_index)
                        offset_h = np.int32(h * self.max_block_index)
                        self.project_kernel(
                            *args, offset_w, offset_h, block=block, grid=(self.max_block_index, self.max_block_index))
                        context.synchronize()

            intensity = np.empty(self.output_shape, dtype=np.float32)
            cuda.memcpy_dtoh(intensity, self.intensity_gpu)
            # transpose the axes, which previously have width on the slow dimension
            intensity = np.swapaxes(intensity, 0, 1).copy()

            photon_prob = np.empty(self.output_shape, dtype=np.float32)
            cuda.memcpy_dtoh(photon_prob, self.photon_prob_gpu)
            photon_prob = np.swapaxes(photon_prob, 0, 1).copy()

            intensities.append(intensity)
            photon_probs.append(photon_prob)

            if (self.scatter_num > 0):
                # BIG TODO (mjudish): make sure that all variables referenced get properly initialized,
                # and that all initialized variables in the class get properly referenced
<<<<<<< HEAD
                logger.info(f"Starting scatter simulation, scatter_num={self.scatter_num}. Time: {time.asctime()}")
                index_from_ijk = camera_projection.get_ray_transform(self.volume).inv # Urgent TODO: "self.volume" is incompatible with this version of the code 
                index_from_ijk = np.ascontiguousarray(np.array(index_from_ijk)[0:2, 0:3]).astype(np.float32)
=======
                logger.info(
                    f"Starting scatter simulation, scatter_num={self.scatter_num}. Time: {time.asctime()}")
                index_from_ijk = camera_projection.get_ray_transform(
                    self.volume).inv
                index_from_ijk = np.ascontiguousarray(
                    np.array(index_from_ijk)[0:2, 0:3]).astype(np.float32)
>>>>>>> b844bfbd
                cuda.memcpy_htod(self.index_from_ijk_gpu, index_from_ijk)

                detector_plane = scatter.get_detector_plane(
                    ijk_from_index,
                    camera_projection.index_from_camera2d,
                    self.source_to_detector_distance,
                    geo.Point3D.from_any(camera_center_in_volume),
                    self.output_shape
                )
                detector_plane_struct = CudaPlaneSurfaceStruct(
                    detector_plane, int(self.detector_plane_gpu))

                E_abs_keV = 5  # E_abs == 5000 eV
                histories_per_thread = int(
                    np.ceil(self.scatter_num / (4 * self.threads * self.threads)))
                print(f"histories_per_thread: {histories_per_thread}")

                scatter_args = [
                    # detector_width
                    np.int32(camera_projection.sensor_width),
                    # detector_height
                    np.int32(camera_projection.sensor_height),
                    # histories_for_thread
                    np.int32(histories_per_thread),
                    # labeled_segmentation # TODO: make sure this is the unified scatter volume
                    self.labeled_segmentation_gpu,
                    camera_center_in_volume[0],                        # sx
                    camera_center_in_volume[1],                        # sy
                    camera_center_in_volume[2],                        # sz
                    np.float32(self.source_to_detector_distance),       # sdd
                    # volume_shape_x
                    np.int32(self.volume.shape[0]),
                    # volume_shape_y
                    np.int32(self.volume.shape[1]),
                    # volume_shape_z
                    np.int32(self.volume.shape[2]),
                    # gVolumeEdgeMinPointX
                    np.float32(-0.5),
                    # gVolumeEdgeMinPointY
                    np.float32(-0.5),
                    # gVolumeEdgeMinPointZ
                    np.float32(-0.5),
                    # gVolumeEdgeMaxPointX
                    np.float32(self.volume.shape[0] - 0.5),
                    # gVolumeEdgeMaxPointY
                    np.float32(self.volume.shape[1] - 0.5),
                    # gVolumeEdgeMaxPointZ
                    np.float32(self.volume.shape[2] - 0.5),
                    # gVoxelElementSizeX
                    np.float32(self.volume.spacing[0]),
                    # gVoxelElementSizeY
                    np.float32(self.volume.spacing[1]),
                    # gVoxelElementSizeZ
                    np.float32(self.volume.spacing[2]),
                    self.index_from_ijk_gpu,                        # index_from_ijk
                    self.mat_mfp_structs_gpu,                       # mat_mfp_arr
                    self.woodcock_struct_gpu,                       # woodcock_mfp
                    self.compton_structs_gpu,                       # compton_arr
                    self.rita_structs_gpu,                          # rita_arr
                    self.detector_plane_gpu,                        # detector_plane
                    np.int32(self.spectrum.shape[0]),               # n_bins
                    self.energies_gpu,                              # spectrum_energies
                    self.cdf_gpu,                                   # spectrum_cdf
                    np.float32(E_abs_keV),                          # E_abs
                    # seed_input TODO
                    np.int32(12345),
                    self.scatter_deposits_gpu,                      # deposited_energy
                    self.num_scattered_hits_gpu,                    # num_scattered_hits
                    self.num_unscattered_hits_gpu,                  # num_unscattered_hits
                ]

                seed_input_index = 30  # so we can change the seed_input for each simulation block--TODO
                assert 12345 == scatter_args[seed_input_index]

                # Calculate required blocks
                histories_per_block = (
                    4 * self.threads * self.threads) * histories_per_thread
                blocks_n = np.int(
                    np.ceil(self.scatter_num / histories_per_block))
                # same number of threads per block as the ray-casting
                block = (4 * self.threads * self.threads, 1, 1)
                print(
                    f"scatter_num: {self.scatter_num}. histories_per_block: {histories_per_block}. blocks_n: {blocks_n}")

                # Call the kernel
                if blocks_n <= self.max_block_index:
                    self.simulate_scatter(
                        *scatter_args, block=block, grid=(blocks_n, 1))
                else:
                    for i in range(int(np.ceil(blocks_n / self.max_block_index))):
                        blocks_left_to_run = blocks_n - \
                            (i * self.max_block_index)
                        blocks_for_grid = min(
                            blocks_left_to_run, self.max_block_index)
                        self.simulate_scatter(
                            *scatter_args, block=block, grid=(blocks_for_grid, 1))
                        context.synchronize()

                # Copy results from the GPU
                scatter_intensity = np.empty(
                    self.output_shape, dtype=np.float32)
                cuda.memcpy_dtoh(scatter_intensity, self.scatter_deposits_gpu)
                scatter_intensity = np.swapaxes(scatter_intensity, 0, 1).copy()
                # Here, scatter_intensity is just the recorded deposited_energy. Will need to adjust later

                n_sc = np.empty(self.output_shape, dtype=np.int32)
                cuda.memcpy_dtoh(n_sc, self.num_scattered_hits_gpu)
                n_sc = np.swapaxes(n_sc, 0, 1).copy()

                n_pri = np.empty(self.output_shape, dtype=np.int32)
                cuda.memcpy_dtoh(n_pri, self.num_unscattered_hits_gpu)
                n_pri = np.swapaxes(n_pri, 0, 1).copy()

                # Adjust scatter_img to reflect the "intensity per photon". We need to account for the
                # fact that the pixels are not uniform in term of solid angle.
                #   [scatter_intensity] = [ideal deposited_energy] / [ideal number of recorded photons],
                # where
                #   [ideal number of recorded photons] = [recorded photons] * (solid_angle[pixel] / average(solid_angle))
                # Since [ideal deposited_energy] would be transformed the same way, we simply calculate:
                #   [scatter_intensity] = [recorded deposited_energy] / [recorded number of photons]
                assert np.all(np.equal(0 == scatter_intensity, 0 == n_sc))
                # Since [deposited_energy] is zero whenever [num_scattered_hits] is zero, we can add 1 to
                # every pixel that [num_scattered_hits] is zero to avoid a "divide by zero" error

                scatter_intensity = np.divide(
                    scatter_intensity, 1 * (0 == n_sc) + n_sc * (0 != n_sc))
                # scatter_intensity now actually reflects "intensity per photon"
                logger.info(
                    f"Finished scatter simulation, scatter_num={self.scatter_num}. Time: {time.asctime()}")

                hits_sc = np.sum(n_sc)  # total number of recorded scatter hits
                # total number of recorded primary hits
                hits_pri = np.sum(n_pri)

                print(f"hits_sc: {hits_sc}, hits_pri: {hits_pri}")

                f_sc = hits_sc / (hits_pri + hits_sc)
                f_pri = hits_pri / (hits_pri + hits_sc)

                ### Reasoning: prob_tot = (f_pri * prob_pri) + (f_sc * prob_sc)
                # such that: prob_tot / prob_pri = f_pri + f_sc * (prob_sc / prob_pri)
                #photon_prob *= (f_pri + f_sc * (n_sc / n_pri))

                # total intensity = (f_pri * intensity_pri) * (f_sc * intensity_sc)
                intensity = ((f_pri * intensity) +
                             (f_sc * scatter_intensity))  # / f_pri

        images = np.stack(intensities)
        photon_prob = np.stack(photon_probs)
        logger.info("Completed projection and attenuation")

        # transform to collected energy in keV per cm^2 (or keV per mm^2)
        if self.collected_energy:
            # TODO: ensure that everything here makes sense, e.g. the variables referenced exist
            assert np.int32(0) != self.solid_angle_gpu
            solid_angle = np.empty(self.output_shape, dtype=np.float32)
            cuda.memcpy_dtoh(solid_angle, self.solid_angle_gpu)
            solid_angle = np.swapaxes(solid_angle, 0, 1).copy()

            pixel_size_x = self.source_to_detector_distance / \
                camera_projection.index_from_camera2d.fx
            pixel_size_y = self.source_to_detector_distance / \
                camera_projection.index_from_camera2d.fy

            # get energy deposited by multiplying [intensity] with [number of photons to hit each pixel]
            deposited_energy = np.multiply(
                intensity, solid_angle) * self.photon_count / np.average(solid_angle)
            # convert to keV / mm^2
            deposited_energy /= (pixel_size_x * pixel_size_y)
            return deposited_energy, photon_prob

        if self.add_noise:
            logger.info("adding Poisson noise")
            images = analytic_generators.add_noise(
                images, photon_prob, self.photon_count
            )

        if self.intensity_upper_bound is not None:
            images = np.clip(images, None, self.intensity_upper_bound)

        if self.neglog:
            logger.info("applying negative log transform")
            images = utils.neglog(images)

        if images.shape[0] == 1:
            return images[0]
        else:
            return images

    def project_over_carm_range(
        self,
        phi_range: Tuple[float, float, float],
        theta_range: Tuple[float, float, float],
        degrees: bool = True,
    ) -> np.ndarray:
        """Project over a range of angles using the included CArm.

        Ignores the CArm's internal pose, except for its isocenter.

        """
        if self.carm is None:
            raise RuntimeError("must provide carm device to projector")

        camera_projections = []
        phis, thetas = utils.generate_uniform_angles(phi_range, theta_range)
        for phi, theta in zip(phis, thetas):
            extrinsic = self.carm.get_camera3d_from_world(
                self.carm.isocenter, phi=phi, theta=theta, degrees=degrees,
            )

            camera_projections.append(
                geo.CameraProjection(self.camera_intrinsics, extrinsic)
            )

        return self.project(*camera_projections)

    def initialize(self):
        """Allocate GPU memory and transfer the volume, segmentations to GPU."""
        if self.initialized:
            raise RuntimeError("Close projector before initializing again.")

        # allocate and transfer the volume texture to GPU
        self.volumes_gpu = []
        self.volumes_texref = []
        for vol_id, volume in enumerate(self.volumes):
            # TODO: this axis-swap is messy and actually may be messing things up. Maybe use a FrameTransform in the Volume class instead?
            volume = np.array(volume)
            # TODO: is this axis swap necessary?
            volume = np.moveaxis(volume, [0, 1, 2], [2, 1, 0]).copy()
            vol_gpu = cuda.np_to_array(volume, order='C')
            vol_texref = self.mod.get_texref(f"volume_{vol_id}")
            cuda.bind_array_to_texref(vol_gpu, vol_texref)
            self.volumes_gpu.append(vol_gpu)
            self.volumes_texref.append(vol_texref)

        # set the interpolation mode
        if self.mode == 'linear':
            for texref in self.volumes_texref:
                texref.set_filter_mode(cuda.filter_mode.LINEAR)
        else:
            raise RuntimeError

        # List[List[segmentations]], indexing by (vol_id, material_id)
        self.segmentations_gpu = []
        # List[List[texrefs]], indexing by (vol_id, material_id)
        self.segmentations_texref = []
        for vol_id, _vol in enumerate(self.volumes):
            seg_for_vol = []
            texref_for_vol = []
            for mat_id, mat in enumerate(self.all_materials):
                seg = None
                if mat in _vol.materials:
                    seg = _vol.materials[mat]
                else:
                    seg = np.zeros(_vol.shape).astype(np.float32)
                # TODO: remove axis swap?
                seg_for_vol.append(cuda.np_to_array(np.moveaxis(
                    seg, [0, 1, 2], [2, 1, 0]).copy(), order='C'))
                texref = self.mod.get_texref(f'seg_{vol_id}_{mat_id}')
                texref_for_vol.append(texref)

            for seg, texref in zip(seg_for_vol, texref_for_vol):
                cuda.bind_array_to_texref(seg, texref)
                if self.mode == 'linear':
                    texref.set_filter_mode(cuda.filter_mode.LINEAR)
                else:
                    raise RuntimeError("Invalid texref filter mode")

            self.segmentations_gpu.append(seg_for_vol)
            self.segmentations_texref.append(texref)

<<<<<<< HEAD
=======
        if len(self.volumes) > 1:
            # allocate volumes' priority level on the GPU
            self.priorities_gpu = cuda.mem_alloc(len(self.volumes) * 4)
            for vol_id, prio in enumerate(self.priorities):
                cuda.memcpy_htod(int(self.priorities_gpu) +
                                 (4 * vol_id), np.int32(prio))

            # allocate gVolumeEdge{Min,Max}Point{X,Y,Z} and gVoxelElementSize{X,Y,Z} on the GPU
            self.minPointX_gpu = cuda.mem_alloc(len(self.volumes) * 4)
            self.minPointY_gpu = cuda.mem_alloc(len(self.volumes) * 4)
            self.minPointZ_gpu = cuda.mem_alloc(len(self.volumes) * 4)

            self.maxPointX_gpu = cuda.mem_alloc(len(self.volumes) * 4)
            self.maxPointY_gpu = cuda.mem_alloc(len(self.volumes) * 4)
            self.maxPointZ_gpu = cuda.mem_alloc(len(self.volumes) * 4)

            self.voxelSizeX_gpu = cuda.mem_alloc(len(self.volumes) * 4)
            self.voxelSizeY_gpu = cuda.mem_alloc(len(self.volumes) * 4)
            self.voxelSizeZ_gpu = cuda.mem_alloc(len(self.volumes) * 4)

            for i, _vol in enumerate(self.volumes):
                gpu_ptr_offset = (4 * i)
                cuda.memcpy_htod(int(self.minPointX_gpu) +
                                 gpu_ptr_offset, np.float32(-0.5))
                cuda.memcpy_htod(int(self.minPointY_gpu) +
                                 gpu_ptr_offset, np.float32(-0.5))
                cuda.memcpy_htod(int(self.minPointZ_gpu) +
                                 gpu_ptr_offset, np.float32(-0.5))

                cuda.memcpy_htod(int(self.maxPointX_gpu) +
                                 gpu_ptr_offset, np.float32(_vol.shape[0] - 0.5))
                cuda.memcpy_htod(int(self.maxPointY_gpu) +
                                 gpu_ptr_offset, np.float32(_vol.shape[1] - 0.5))
                cuda.memcpy_htod(int(self.maxPointZ_gpu) +
                                 gpu_ptr_offset, np.float32(_vol.shape[2] - 0.5))

                cuda.memcpy_htod(int(self.voxelSizeX_gpu) +
                                 gpu_ptr_offset, np.float32(_vol.spacing[0]))
                cuda.memcpy_htod(int(self.voxelSizeY_gpu) +
                                 gpu_ptr_offset, np.float32(_vol.spacing[1]))
                cuda.memcpy_htod(int(self.voxelSizeZ_gpu) +
                                 gpu_ptr_offset, np.float32(_vol.spacing[2]))
            logger.debug(f"gVolume information allocated and copied to GPU")

            # allocate source coord.s on GPU (4 bytes for each of {x,y,z} for each volume)
            self.sourceX_gpu = cuda.mem_alloc(len(self.volumes) * 4)
            self.sourceY_gpu = cuda.mem_alloc(len(self.volumes) * 4)
            self.sourceZ_gpu = cuda.mem_alloc(len(self.volumes) * 4)
        # 'endif' for multi-volume allocation

        # allocate ijk_from_index matrix array on GPU (3x3 array x 4 bytes per float32)
        self.rt_kinv_gpu = cuda.mem_alloc(len(self.volumes) * 3 * 3 * 4)

>>>>>>> b844bfbd
        # allocate intensity array on GPU (4 bytes to a float32)
        self.intensity_gpu = cuda.mem_alloc(self.output_size * 4)
        logger.debug(
            f"bytes alloc'd for self.intensity_gpu: {self.output_size * 4}")

        # allocate photon_prob array on GPU (4 bytes to a float32)
        self.photon_prob_gpu = cuda.mem_alloc(self.output_size * 4)
        logger.debug(
            f"bytes alloc'd for self.photon_prob_gpu: {self.output_size * 4}")

        # allocate solid_angle array on GPU as needed (4 bytes to a float32)
        if self.collected_energy:
            self.solid_angle_gpu = cuda.mem_alloc(self.output_size * 4)
            logger.debug(
                f"bytes alloc'd for self.solid_angle_gpu: {self.output_size * 4}")
        else:
            # NULL. Don't need to do solid angle calculation
            self.solid_angle_gpu = np.int32(0)

        # allocate and transfer spectrum energies (4 bytes to a float32)
        assert isinstance(self.spectrum, np.ndarray)
        noncont_energies = self.spectrum[:, 0].copy() / 1000
        contiguous_energies = np.ascontiguousarray(
            noncont_energies, dtype=np.float32)
        n_bins = contiguous_energies.shape[0]
        self.energies_gpu = cuda.mem_alloc(n_bins * 4)
        cuda.memcpy_htod(self.energies_gpu, contiguous_energies)
        logger.debug(f"bytes alloc'd for self.energies_gpu: {n_bins * 4}")

        # allocate and transfer spectrum pdf (4 bytes to a float32)
        noncont_pdf = self.spectrum[:, 1] / np.sum(self.spectrum[:, 1])
        contiguous_pdf = np.ascontiguousarray(
            noncont_pdf.copy(), dtype=np.float32)
        assert contiguous_pdf.shape == contiguous_energies.shape
        assert contiguous_pdf.shape[0] == n_bins
        self.pdf_gpu = cuda.mem_alloc(n_bins * 4)
        cuda.memcpy_htod(self.pdf_gpu, contiguous_pdf)
        logger.debug(f"bytes alloc'd for self.pdf_gpu {n_bins * 4}")

        # precompute, allocate, and transfer the get_absorption_coef(energy, material) table (4 bytes to a float32)
        absorption_coef_table = np.empty(
            n_bins * len(self.all_materials)).astype(np.float32)
        for bin in range(n_bins):  # , energy in enumerate(energies):
            for m, mat_name in enumerate(self.all_materials):
                absorption_coef_table[bin * len(self.all_materials) + m] = mass_attenuation.get_absorption_coefs(
                    contiguous_energies[bin], mat_name)
        self.absorption_coef_table_gpu = cuda.mem_alloc(
            n_bins * len(self.all_materials) * 4)
        cuda.memcpy_htod(self.absorption_coef_table_gpu, absorption_coef_table)
        logger.debug(
            f"size alloc'd for self.absorption_coef_table_gpu: {n_bins * len(self.all_materials) * 4}")

        # Scatter-specific initializations

        if self.scatter_num > 0:
            if len(self.volumes) > 1:
                # Combine the multiple volumes into one single volume

                x_points_world = []
                y_points_world = []
                z_points_world = []

                for _vol in self.volumes:
                    corners_ijk = [ # TODO: this assumes voxel-centered indexing
                        geo.point(0.5, 0.5, 0.5),
                        geo.point(0.5, 0.5, _vol.shape[2] - 0.5),
                        geo.point(0.5, _vol.shape[1] - 0.5, 0.5),
                        geo.point(0.5, _vol.shape[1] - 0.5, _vol.shape[2] - 0.5),
                        geo.point(_vol.shape[0] - 0.5, 0.5, 0.5),
                        geo.point(_vol.shape[0] - 0.5, 0.5, _vol.shape[2] - 0.5),
                        geo.point(_vol.shape[0] - 0.5, _vol.shape[1] - 0.5, 0.5),
                        geo.point(_vol.shape[0] - 0.5, _vol.shape[1] - 0.5, _vol.shape[2] - 0.5)
                    ]

                    for ijk in corners_ijk:
                        corner = _vol.world_from_ijk @ ijk
                        x_points_world.append(corner[0])
                        y_points_world.append(corner[1])
                        z_points_world.append(corner[2])

                # The points that define the bounding box of the combined volume            
                min_world_point = geo.point(min(x_points_world), min(y_points_world), min(z_points_world))
                max_world_point = geo.point(max(x_points_world), max(y_points_world), max(z_points_world))

                largest_spacing = max([_vol.spacing[0] for _vol in volume])
                largest_spacing = max([largest_spacing] + [_vol.spacing[1] for _vol in volume])
                largest_spacing = max([largest_spacing] + [_vol.spacing[2] for _vol in volume])

                self.megavol_spacing = geo.vector(largest_spacing, largest_spacing, largest_spacing)

                # readjust the bounding box so that the voxels fit evenly
                for axis in range(3):
                    remainder = (max_world_point[axis] - min_world_point[axis]) % self.megavol_spacing[axis]
                    if remainder > 0:
                        max_world_point[axis] = max_world_point[axis] + self.megavol_spacing[axis] - remainder

                mega_x_len = int(0.01 + ((max_world_point[0] - min_world_point[0]) / self.megavol_spacing[0]))
                mega_y_len = int(0.01 + ((max_world_point[1] - min_world_point[1]) / self.megavol_spacing[1]))
                mega_z_len = int(0.01 + ((max_world_point[2] - min_world_point[2]) / self.megavol_spacing[2]))

                # allocate megavolume data and labeled (i.e., not binary) segmentation
                self.megavol_density_gpu = cuda.mem_alloc(4 * mega_x_len * mega_y_len * mega_z_len)
                self.megavol_labeled_seg_gpu = cuda.mem_alloc(1 * mega_x_len * mega_y_len * mega_z_len)

                # call the resampling kernel
                # TODO: handle axis swapping (???)
                resampling_args = [prio for prio in self.priorities] # inp_priority
                resampling_args.extend([_vol.shape[0] for _vol in self.volumes]) # inp_voxelBoundX
                resampling_args.extend([_vol.shape[1] for _vol in self.volumes]) # inp_voxelBoundY
                resampling_args.extend([_vol.shape[2] for _vol in self.volumes]) # inp_voxelBoundZ
                for _vol in self.volumes: # inp_ijk_from_world
                    inp_ijk_from_world = np.array(_vol.ijk_from_world)
                    resampling_args.extend([
                        inp_ijk_from_world[0][0],
                        inp_ijk_from_world[0][1],
                        inp_ijk_from_world[0][2],
                        inp_ijk_from_world[1][0],
                        inp_ijk_from_world[1][1],
                        inp_ijk_from_world[1][2],
                        inp_ijk_from_world[2][0],
                        inp_ijk_from_world[2][1],
                        inp_ijk_from_world[2][2]
                    ])
                resampling_args.extend([ # mega{Min,Max}{X,Y,Z}
                    min_world_point[0],
                    min_world_point[1],
                    min_world_point[2],
                    max_world_point[0],
                    max_world_point[1],
                    max_world_point[2]
                ])
                resampling_args.extend([ # megaVoxelSize{X,Y,Z}
                    self.megavol_spacing[0],
                    self.megavol_spacing[1],
                    self.megavol_spacing[2]
                ])
                resampling_args.extend([
                    mega_x_len,
                    mega_y_len,
                    mega_z_len
                ])
                resampling_args.extend([
                    self.megavol_density_gpu,
                    self.megavol_labeled_seg_gpu
                ])

                # Calculate block and grid sizes: each block is a 4x4x4 cube of voxels
                block = (4, 4, 4)
                blocks_x = np.int(np.ceil(mega_x_len / block[0]))
                blocks_y = np.int(np.ceil(mega_y_len / block[1]))
                blocks_z = np.int(np.ceil(mega_z_len / block[2]))
                logger.debug(f"Resampling: {blocks_x}x{blocks_y}x{blocks_z} blocks with {block[0]}x{block[1]}x{block[2]} threads each")

                if blocks_x <= self.max_block_index and blocks_y <= self.max_block_index and blocks_z <= self.max_block_index:
                    offset_x = np.int32(0)
                    offset_y = np.int32(0)
                    offset_z = np.int32(0)
                    self.resample_megavolume(*resampling_args, offset_x, offset_y, offset_z, block=block, grid=(blocks_x, blocks_y, blocks_z))
                else:
                    logger.debug("Running resampling kernel patchwise")
                    for x in range((blocks_x - 1) // (self.max_block_index + 1)):
                        for y in range((blocks_y - 1) // (self.max_block_index + 1)):
                            for z in range((blocks_z - 1) // (self.max_block_index + 1)):
                                offset_x = np.int32(x * self.max_block_index)
                                offset_y = np.int32(y * self.max_block_index)
                                offset_z = np.int32(z * self.max_block_index)
                                self.resample_megavolume(*resampling_args, offset_x, offset_y, offset_z, block=block, grid=(self.max_block_index, self.max_block_index, self.max_block_index))
                                context.synchronize() 
            else:
                self.megavol_spacing = self.volumes[0].spacing

                mega_x_len = self.volumes[0].shape[0]
                mega_y_len = self.volumes[0].shape[1]
                mega_z_len = self.volumes[0].shape[2]
                num_voxels = mega_x_len * mega_y_len * mega_z_len

                self.megavol_density_gpu = cuda.mem_alloc(4 * num_voxels)
                self.megavol_labeled_seg_gpu = cuda.mem_alloc(1 * num_voxels)

                # copy over from self.volumes[0] to the gpu
                labeled_seg = np.zeros(self.volume.shape).astype(np.int8)
                for i, mat in enumerate(self.all_materials):
                    labeled_seg = np.add(labeled_seg, i * self.volumes[0].materials[mat]).astype(np.int8)
                labeled_seg = np.moveaxis(labeled_seg, [0, 1, 2], [2, 1, 0]).copy() # TODO: is this axis swap necessary?
                cuda.memcpy_htod(self.megavol_labeled_seg_gpu, labeled_seg)

                # TODO (mjudish): copy volume density info to self.megavol_density_gpu. How to deal with axis swaps?

            # Material MFP structs
            self.mat_mfp_struct_dict = dict()
            self.mat_mfp_structs_gpu = cuda.mem_alloc(
                len(self.all_materials) * CudaMatMfpStruct.MEMSIZE)
            for i, mat in enumerate(my_materials):
                struct_gpu_ptr = int(self.mat_mfp_structs_gpu) + \
                    (i * CudaMatMfpStruct.MEMSIZE)
                self.mat_mfp_struct_dict[mat] = CudaMatMfpStruct(
                    MFP_DATA[mat], struct_gpu_ptr)

            # Woodcock MFP struct
            wc_np_arr = scatter.make_woodcock_mfp(my_materials)
            self.woodcock_struct_gpu = cuda.mem_alloc(
                CudaWoodcockStruct.MEMSIZE)
            self.woodcock_struct = CudaWoodcockStruct(
                wc_np_arr, int(self.woodcock_struct_gpu))

            # Material Compton structs
            self.compton_struct_dict = dict()
            self.compton_structs_gpu = cuda.mem_alloc(
                len(self.all_materials) * CudaComptonStruct.MEMSIZE)
            for i, mat in enumerate(my_materials):
                struct_gpu_ptr = int(self.compton_structs_gpu) + \
                    (i * CudaComptonStruct.MEMSIZE)
                self.compton_struct_dict[mat] = CudaComptonStruct(
                    COMPTON_DATA[mat], struct_gpu_ptr)

            # Material RITA structs
            self.rita_struct_dict = dict()
            self.rita_structs_gpu = cuda.mem_alloc(
                len(self.all_materials) * CudaRitaStruct.MEMSIZE)
            for i, mat in enumerate(my_materials):
                struct_gpu_ptr = int(self.rita_structs_gpu) + \
                    (i * CudaRitaStruct.MEMSIZE)
                self.rita_struct_dict[mat] = CudaRitaStruct(
                    rita_samplers[mat], struct_gpu_ptr)
                #print(f"for material [{mat}], RITA structure at location {struct_gpu_ptr}")
                # for g in range(self.rita_struct_dict[mat].n_gridpts):
                #    print(f"[{self.rita_struct_dict[mat].x[g]}, {self.rita_struct_dict[mat].y[g]}, {self.rita_struct_dict[mat].a[g]}, {self.rita_struct_dict[mat].b[g]}]")
<<<<<<< HEAD
=======

            # Labeled segmentation -- TODO (mjudish): handle multi-volume input unification
            num_voxels = self.volume.shape[0] * \
                self.volume.shape[1] * self.volume.shape[2]
            labeled_seg = np.zeros(self.volume.shape).astype(np.int8)
            for i, mat in enumerate(my_materials):
                labeled_seg = np.add(
                    labeled_seg, i * self.volume.materials[mat]).astype(np.int8)
            # TODO: is this axis swap necessary?
            labeled_seg = np.moveaxis(labeled_seg, [0, 1, 2], [2, 1, 0]).copy()
            self.labeled_segmentation_gpu = cuda.mem_alloc(num_voxels)
            cuda.memcpy_htod(self.labeled_segmentation_gpu, labeled_seg)
>>>>>>> b844bfbd

            # Detector plane
            self.detector_plane_gpu = cuda.mem_alloc(
                CudaPlaneSurfaceStruct.MEMSIZE)

            # index_from_ijk
            self.index_from_ijk_gpu = cuda.mem_alloc(
                2 * 3 * 4)  # (2, 3) array of floats

            # spectrum cdf
            n_bins = self.spectrum.shape[0]
            #spectrum_cdf = np.array([np.sum(self.spectrum[0:i+1, 1]) for i in range(n_bins)])
            #spectrum_cdf = (spectrum_cdf / np.sum(self.spectrum[:, 1])).astype(np.float32)
            spectrum_cdf = np.array(
                [np.sum(contiguous_pdf[0:i+1]) for i in range(n_bins)])
            #print(f"spectrum CDF:\n{spectrum_cdf}")
            self.cdf_gpu = cuda.mem_alloc(n_bins * 4)
            cuda.memcpy_htod(self.cdf_gpu, spectrum_cdf)

            # output
            self.scatter_deposits_gpu = cuda.mem_alloc(self.output_size * 4)
            self.num_scattered_hits_gpu = cuda.mem_alloc(self.output_size * 4)
            self.num_unscattered_hits_gpu = cuda.mem_alloc(
                self.output_size * 4)

        # Mark self as initialized.
        self.initialized = True

    def free(self):
        """Free the allocated GPU memory."""
        if self.initialized:
            for vol_id, vol_gpu in enumerate(self.volumes_gpu):
                vol_gpu.free()
                for seg in self.segmentations_gpu[vol_id]:
                    seg.free()
<<<<<<< HEAD
            
=======

            if len(self.volumes) > 1:
                self.priorities_gpu.free()

                self.minPointX_gpu.free()
                self.minPointY_gpu.free()
                self.minPointZ_gpu.free()

                self.maxPointX_gpu.free()
                self.maxPointY_gpu.free()
                self.maxPointZ_gpu.free()

                self.voxelSizeX_gpu.free()
                self.voxelSizeY_gpu.free()
                self.voxelSizeZ_gpu.free()

                self.sourceX_gpu.free()
                self.sourceY_gpu.free()
                self.sourceZ_gpu.free()

            self.rt_kinv_gpu.free()
>>>>>>> b844bfbd
            self.intensity_gpu.free()
            self.photon_prob_gpu.free()

            if self.collected_energy:
                self.solid_angle_gpu.free()

            self.energies_gpu.free()
            self.pdf_gpu.free()
            self.absorption_coef_table_gpu.free()

            if self.scatter_num > 0:
                self.megavol_density_gpu.free()
                self.megavol_labeled_seg_gpu.free()
                self.mat_mfp_structs_gpu.free()
                self.woodcock_struct_gpu.free()
                self.compton_structs_gpu.free()
                self.rita_structs_gpu.free()
                self.labeled_segmentation_gpu.free()
                self.detector_plane_gpu.free()
                self.index_from_ijk_gpu.free()
                self.cdf_gpu.free()
                self.scatter_deposits_gpu.free()
                self.num_scattered_hits_gpu.free()
                self.num_unscattered_hits_gpu.free()

        self.initialized = False

    def __enter__(self):
        self.initialize()
        return self

    def __exit__(self, type, value, tb):
        self.free()

    def __call__(self, *args, **kwargs):
        return self.project(*args, **kwargs)<|MERGE_RESOLUTION|>--- conflicted
+++ resolved
@@ -79,19 +79,8 @@
     with open(source_path, "r") as file:
         source = file.read()
 
-<<<<<<< HEAD
     logger.debug(f'compiling {source_path} with NUM_VOLUMES={num_volumes}, NUM_MATERIALS={num_materials}')
     return SourceModule(source, include_dirs=[bicubic_path, str(d)], no_extern_c=True, options=['-D', f'NUM_VOLUMES={num_volumes}', '-D', f'NUM_MATERIALS={num_materials}'])
-=======
-    if 1 == num_volumes:
-        logger.debug(
-            f'compiling {source_path} with NUM_MATERIALS={num_materials}')
-        return SourceModule(source, include_dirs=[bicubic_path], no_extern_c=True, options=['-D', f'NUM_MATERIALS={num_materials}'])
-    else:
-        logger.debug(
-            f'compiling {source_path} with NUM_VOLUMES={num_volumes}, NUM_MATERIALS={num_materials}')
-        return SourceModule(source, include_dirs=[bicubic_path, str(d)], no_extern_c=True, options=['-D', f'NUM_VOLUMES={num_volumes}', '-D', f'NUM_MATERIALS={num_materials}'])
->>>>>>> b844bfbd
 
 
 def _get_kernel_scatter_module(num_materials) -> SourceModule:
@@ -292,7 +281,6 @@
         intensities = []
         photon_probs = []
         for i, proj in enumerate(camera_projections):
-<<<<<<< HEAD
             logger.info(f"Projecting and attenuating camera position {i+1} / {len(camera_projections)}")
                            
             # for ease of creating the argument array, we do this calculations now
@@ -338,98 +326,6 @@
                 self.photon_prob_gpu,       # photon_prob
                 self.solid_angle_gpu,       # solid_angle
             ])
-=======
-            logger.info(
-                f"Projecting and attenuating camera position {i+1} / {len(camera_projections)}")
-            # initialize projection-specific arguments
-            if 1 == len(self.volumes):
-                _vol = self.volumes[0]
-                source_ijk = np.array(
-                    proj.get_center_in_volume(_vol)).astype(np.float32)
-                logger.debug(f'source point for volume: {source_ijk}')
-
-                ijk_from_index = proj.get_ray_transform(_vol)
-                logger.debug(
-                    f'center ray: {ijk_from_index @ geo.point(self.output_shape[0] / 2, self.output_shape[1] / 2)}')
-                ijk_from_index = np.array(ijk_from_index).astype(np.float32)
-                logger.debug(
-                    f'ijk_from_index (rt_kinv in kernel):\n{ijk_from_index}')
-                cuda.memcpy_htod(int(self.rt_kinv_gpu), ijk_from_index)
-
-                args = [
-                    np.int32(proj.sensor_width),        # out_width
-                    np.int32(proj.sensor_height),       # out_height
-                    np.float32(self.step),              # step
-                    np.float32(-0.5),                   # gVolumeEdgeMinPointX
-                    np.float32(-0.5),                   # gVolumeEdgeMinPointY
-                    np.float32(-0.5),                   # gVolumeEdgeMinPointZ
-                    np.float32(_vol.shape[0] - 0.5),    # gVolumeEdgeMaxPointX
-                    np.float32(_vol.shape[1] - 0.5),    # gVolumeEdgeMaxPointY
-                    np.float32(_vol.shape[2] - 0.5),    # gVolumeEdgeMaxPointZ
-                    np.float32(_vol.spacing[0]),        # gVoxelElementSizeX
-                    np.float32(_vol.spacing[1]),        # gVoxelElementSizeY
-                    np.float32(_vol.spacing[2]),        # gVoxelElementSizeZ
-                    np.float32(source_ijk[0]),       # sx
-                    np.float32(source_ijk[1]),       # sy
-                    np.float32(source_ijk[2]),       # sz
-                    self.rt_kinv_gpu,           # RT_Kinv
-                    np.int32(self.spectrum.shape[0]),   # n_bins
-                    self.energies_gpu,                  # energies
-                    self.pdf_gpu,                       # pdf
-                    self.absorption_coef_table_gpu,     # absorb_coef_table
-                    self.intensity_gpu,         # intensity
-                    self.photon_prob_gpu,       # photon_prob
-                ]
-            else:
-                for vol_id, _vol in enumerate(self.volumes):
-                    source_ijk = np.array(
-                        proj.get_center_in_volume(_vol)).astype(np.float32)
-                    logger.debug(
-                        f'source point for volume #{vol_id}: {source_ijk}')
-                    cuda.memcpy_htod(int(self.sourceX_gpu) +
-                                     int(4 * vol_id), np.array([source_ijk[0]]))
-                    cuda.memcpy_htod(int(self.sourceY_gpu) +
-                                     int(4 * vol_id), np.array([source_ijk[1]]))
-                    cuda.memcpy_htod(int(self.sourceZ_gpu) +
-                                     int(4 * vol_id), np.array([source_ijk[2]]))
-
-                    ijk_from_index = proj.get_ray_transform(_vol)
-                    logger.debug(
-                        f'center ray: {ijk_from_index @ geo.point(self.output_shape[0] / 2, self.output_shape[1] / 2)}')
-                    ijk_from_index = np.array(
-                        ijk_from_index).astype(np.float32)
-                    logger.debug(
-                        f'ijk_from_index (rt_kinv in kernel):\n{ijk_from_index}')
-                    cuda.memcpy_htod(int(self.rt_kinv_gpu) +
-                                     (9 * 4) * vol_id, ijk_from_index)
-
-                args = [
-                    np.int32(proj.sensor_width),        # out_width
-                    np.int32(proj.sensor_height),       # out_height
-                    np.float32(self.step),              # step
-                    self.priorities_gpu,          # priority
-                    self.minPointX_gpu,         # gVolumeEdgeMinPointX
-                    self.minPointY_gpu,         # gVolumeEdgeMinPointY
-                    self.minPointZ_gpu,         # gVolumeEdgeMinPointZ
-                    self.maxPointX_gpu,         # gVolumeEdgeMaxPointX
-                    self.maxPointY_gpu,         # gVolumeEdgeMaxPointY
-                    self.maxPointZ_gpu,         # gVolumeEdgeMaxPointZ
-                    self.voxelSizeX_gpu,        # gVoxelElementSizeX
-                    self.voxelSizeY_gpu,        # gVoxelElementSizeY
-                    self.voxelSizeZ_gpu,        # gVoxelElementSizeZ
-                    self.sourceX_gpu,       # sx
-                    self.sourceY_gpu,       # sy
-                    self.sourceZ_gpu,       # sz
-                    self.rt_kinv_gpu,           # RT_Kinv
-                    np.int32(self.spectrum.shape[0]),   # n_bins
-                    self.energies_gpu,                  # energies
-                    self.pdf_gpu,                       # pdf
-                    self.absorption_coef_table_gpu,     # absorb_coef_table
-                    self.intensity_gpu,         # intensity
-                    self.photon_prob_gpu,       # photon_prob
-                ]
-            # 'endif' for num_volumes > 1
->>>>>>> b844bfbd
 
             # Calculate required blocks
             blocks_w = np.int(np.ceil(self.output_shape[0] / self.threads))
@@ -468,18 +364,9 @@
             if (self.scatter_num > 0):
                 # BIG TODO (mjudish): make sure that all variables referenced get properly initialized,
                 # and that all initialized variables in the class get properly referenced
-<<<<<<< HEAD
                 logger.info(f"Starting scatter simulation, scatter_num={self.scatter_num}. Time: {time.asctime()}")
                 index_from_ijk = camera_projection.get_ray_transform(self.volume).inv # Urgent TODO: "self.volume" is incompatible with this version of the code 
                 index_from_ijk = np.ascontiguousarray(np.array(index_from_ijk)[0:2, 0:3]).astype(np.float32)
-=======
-                logger.info(
-                    f"Starting scatter simulation, scatter_num={self.scatter_num}. Time: {time.asctime()}")
-                index_from_ijk = camera_projection.get_ray_transform(
-                    self.volume).inv
-                index_from_ijk = np.ascontiguousarray(
-                    np.array(index_from_ijk)[0:2, 0:3]).astype(np.float32)
->>>>>>> b844bfbd
                 cuda.memcpy_htod(self.index_from_ijk_gpu, index_from_ijk)
 
                 detector_plane = scatter.get_detector_plane(
@@ -751,62 +638,6 @@
             self.segmentations_gpu.append(seg_for_vol)
             self.segmentations_texref.append(texref)
 
-<<<<<<< HEAD
-=======
-        if len(self.volumes) > 1:
-            # allocate volumes' priority level on the GPU
-            self.priorities_gpu = cuda.mem_alloc(len(self.volumes) * 4)
-            for vol_id, prio in enumerate(self.priorities):
-                cuda.memcpy_htod(int(self.priorities_gpu) +
-                                 (4 * vol_id), np.int32(prio))
-
-            # allocate gVolumeEdge{Min,Max}Point{X,Y,Z} and gVoxelElementSize{X,Y,Z} on the GPU
-            self.minPointX_gpu = cuda.mem_alloc(len(self.volumes) * 4)
-            self.minPointY_gpu = cuda.mem_alloc(len(self.volumes) * 4)
-            self.minPointZ_gpu = cuda.mem_alloc(len(self.volumes) * 4)
-
-            self.maxPointX_gpu = cuda.mem_alloc(len(self.volumes) * 4)
-            self.maxPointY_gpu = cuda.mem_alloc(len(self.volumes) * 4)
-            self.maxPointZ_gpu = cuda.mem_alloc(len(self.volumes) * 4)
-
-            self.voxelSizeX_gpu = cuda.mem_alloc(len(self.volumes) * 4)
-            self.voxelSizeY_gpu = cuda.mem_alloc(len(self.volumes) * 4)
-            self.voxelSizeZ_gpu = cuda.mem_alloc(len(self.volumes) * 4)
-
-            for i, _vol in enumerate(self.volumes):
-                gpu_ptr_offset = (4 * i)
-                cuda.memcpy_htod(int(self.minPointX_gpu) +
-                                 gpu_ptr_offset, np.float32(-0.5))
-                cuda.memcpy_htod(int(self.minPointY_gpu) +
-                                 gpu_ptr_offset, np.float32(-0.5))
-                cuda.memcpy_htod(int(self.minPointZ_gpu) +
-                                 gpu_ptr_offset, np.float32(-0.5))
-
-                cuda.memcpy_htod(int(self.maxPointX_gpu) +
-                                 gpu_ptr_offset, np.float32(_vol.shape[0] - 0.5))
-                cuda.memcpy_htod(int(self.maxPointY_gpu) +
-                                 gpu_ptr_offset, np.float32(_vol.shape[1] - 0.5))
-                cuda.memcpy_htod(int(self.maxPointZ_gpu) +
-                                 gpu_ptr_offset, np.float32(_vol.shape[2] - 0.5))
-
-                cuda.memcpy_htod(int(self.voxelSizeX_gpu) +
-                                 gpu_ptr_offset, np.float32(_vol.spacing[0]))
-                cuda.memcpy_htod(int(self.voxelSizeY_gpu) +
-                                 gpu_ptr_offset, np.float32(_vol.spacing[1]))
-                cuda.memcpy_htod(int(self.voxelSizeZ_gpu) +
-                                 gpu_ptr_offset, np.float32(_vol.spacing[2]))
-            logger.debug(f"gVolume information allocated and copied to GPU")
-
-            # allocate source coord.s on GPU (4 bytes for each of {x,y,z} for each volume)
-            self.sourceX_gpu = cuda.mem_alloc(len(self.volumes) * 4)
-            self.sourceY_gpu = cuda.mem_alloc(len(self.volumes) * 4)
-            self.sourceZ_gpu = cuda.mem_alloc(len(self.volumes) * 4)
-        # 'endif' for multi-volume allocation
-
-        # allocate ijk_from_index matrix array on GPU (3x3 array x 4 bytes per float32)
-        self.rt_kinv_gpu = cuda.mem_alloc(len(self.volumes) * 3 * 3 * 4)
-
->>>>>>> b844bfbd
         # allocate intensity array on GPU (4 bytes to a float32)
         self.intensity_gpu = cuda.mem_alloc(self.output_size * 4)
         logger.debug(
@@ -1034,21 +865,6 @@
                 #print(f"for material [{mat}], RITA structure at location {struct_gpu_ptr}")
                 # for g in range(self.rita_struct_dict[mat].n_gridpts):
                 #    print(f"[{self.rita_struct_dict[mat].x[g]}, {self.rita_struct_dict[mat].y[g]}, {self.rita_struct_dict[mat].a[g]}, {self.rita_struct_dict[mat].b[g]}]")
-<<<<<<< HEAD
-=======
-
-            # Labeled segmentation -- TODO (mjudish): handle multi-volume input unification
-            num_voxels = self.volume.shape[0] * \
-                self.volume.shape[1] * self.volume.shape[2]
-            labeled_seg = np.zeros(self.volume.shape).astype(np.int8)
-            for i, mat in enumerate(my_materials):
-                labeled_seg = np.add(
-                    labeled_seg, i * self.volume.materials[mat]).astype(np.int8)
-            # TODO: is this axis swap necessary?
-            labeled_seg = np.moveaxis(labeled_seg, [0, 1, 2], [2, 1, 0]).copy()
-            self.labeled_segmentation_gpu = cuda.mem_alloc(num_voxels)
-            cuda.memcpy_htod(self.labeled_segmentation_gpu, labeled_seg)
->>>>>>> b844bfbd
 
             # Detector plane
             self.detector_plane_gpu = cuda.mem_alloc(
@@ -1084,31 +900,7 @@
                 vol_gpu.free()
                 for seg in self.segmentations_gpu[vol_id]:
                     seg.free()
-<<<<<<< HEAD
             
-=======
-
-            if len(self.volumes) > 1:
-                self.priorities_gpu.free()
-
-                self.minPointX_gpu.free()
-                self.minPointY_gpu.free()
-                self.minPointZ_gpu.free()
-
-                self.maxPointX_gpu.free()
-                self.maxPointY_gpu.free()
-                self.maxPointZ_gpu.free()
-
-                self.voxelSizeX_gpu.free()
-                self.voxelSizeY_gpu.free()
-                self.voxelSizeZ_gpu.free()
-
-                self.sourceX_gpu.free()
-                self.sourceY_gpu.free()
-                self.sourceZ_gpu.free()
-
-            self.rt_kinv_gpu.free()
->>>>>>> b844bfbd
             self.intensity_gpu.free()
             self.photon_prob_gpu.free()
 
