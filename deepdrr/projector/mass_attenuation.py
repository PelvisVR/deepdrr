--- conflicted
+++ resolved
@@ -9,20 +9,6 @@
 logger = logging.getLogger(__name__)
 
 
-<<<<<<< HEAD
-def get_absorbtion_coefs(x, material: str):
-    """Returns the absorbtion coefficient for the specified material at the specified energy level (in keV)
-    
-    Args:
-        x: energy level of photon/ray (keV)
-        material (str): the material
-
-    Returns:
-        the absorbtion coefficient (in [cm^2 / g]), interpolated from the data in material_coefficients.py
-    """
-    # returns absorbtion coefficient at x in keV
-    xMev = x.copy() / 1000
-=======
 def calculate_intensity_from_spectrum(projections, spectrum, blocksize=50):
     pool = DeviceMemoryPool()
     energies = spectrum[:, 0] / 1000
@@ -65,9 +51,16 @@
 
 
 def get_absorption_coefs(x, material):
-    # returns absorption coefficient at x in keV
+    """Returns the absorption coefficient for the specified material at the specified energy level (in keV)
+    
+    Args:
+        x: energy level of photon/ray (keV)
+        material (str): the material
+
+    Returns:
+        the absorption coefficient (in [cm^2 / g]), interpolated from the data in material_coefficients.py
+    """
     xMev = x / 1000
->>>>>>> b3cf7391
     return log_interp(xMev, material_coefficients[material][:, 0], material_coefficients[material][:, 1])
 
 
